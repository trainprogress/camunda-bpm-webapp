package org.camunda.bpm.cockpit.plugin.base;

import static org.fest.assertions.Assertions.assertThat;

import java.util.HashMap;
import java.util.List;
import java.util.Map;

import org.camunda.bpm.cockpit.impl.plugin.base.dto.ProcessDefinitionDto;
import org.camunda.bpm.cockpit.impl.plugin.base.dto.query.ProcessDefinitionQueryDto;
import org.camunda.bpm.cockpit.impl.plugin.base.sub.resources.ProcessDefinitionResource;
import org.camunda.bpm.cockpit.plugin.test.AbstractCockpitPluginTest;
import org.camunda.bpm.engine.ProcessEngine;
import org.camunda.bpm.engine.RepositoryService;
import org.camunda.bpm.engine.RuntimeService;
import org.camunda.bpm.engine.repository.ProcessDefinition;
import org.camunda.bpm.engine.runtime.ProcessInstance;
import org.camunda.bpm.engine.test.Deployment;
import org.junit.Assert;
import org.junit.Before;
import org.junit.Test;

public class ProcessDefinitionResourceTest extends AbstractCockpitPluginTest {

  private ProcessEngine processEngine;
  private RuntimeService runtimeService;
  private RepositoryService repositoryService;
  private ProcessDefinitionResource resource;
  
  @Before
  public void setUp() throws Exception {
    super.before();

    processEngine = getProcessEngine();

    runtimeService = processEngine.getRuntimeService();
    repositoryService = processEngine.getRepositoryService();
  }
  
  @Test
  @Deployment(resources = {
    "processes/user-task-process.bpmn",
    "processes/calling-user-task-process.bpmn"
  })
  public void testCalledProcessDefinitionBySuperProcessDefinitionId() {
    ProcessInstance processInstance = runtimeService.startProcessInstanceByKey("CallingUserTaskProcess");
    
    resource = new ProcessDefinitionResource(getProcessEngine().getName(), processInstance.getProcessDefinitionId());
  
    ProcessDefinition userTaskProcess = repositoryService.createProcessDefinitionQuery()
        .processDefinitionKey("userTaskProcess")
        .singleResult();

    ProcessDefinitionQueryDto queryParameter = new ProcessDefinitionQueryDto();
    
    List<ProcessDefinitionDto> result = resource.queryCalledProcessDefinitions(queryParameter);
    assertThat(result).isNotEmpty();
    assertThat(result).hasSize(1);
    
    ProcessDefinitionDto dto = result.get(0);
    
    assertThat(dto.getId()).isEqualTo(userTaskProcess.getId());
    assertThat(dto.getKey()).isEqualTo(userTaskProcess.getKey());
    assertThat(dto.getName()).isEqualTo(userTaskProcess.getName());
    assertThat(dto.getVersion()).isEqualTo(userTaskProcess.getVersion());
    assertThat(dto.getCalledFromActivityIds()).hasSize(1);
    
    String calledFrom = dto.getCalledFromActivityIds().get(0);
    
    assertThat(calledFrom).isEqualTo("CallActivity_1");
    
  }
  
  @Test
  @Deployment(resources = {
      "processes/user-task-process.bpmn",
    "processes/two-parallel-call-activities-calling-same-process.bpmn"
  })
  public void testCalledProcessDefinitionBySuperProcessDefinitionIdWithTwoActivityCallingSameProcess() {
    ProcessInstance processInstance = runtimeService.startProcessInstanceByKey("TwoParallelCallActivitiesCallingSameProcess");
    
    resource = new ProcessDefinitionResource(getProcessEngine().getName(), processInstance.getProcessDefinitionId());
    
    ProcessDefinition userTaskProcess = repositoryService.createProcessDefinitionQuery()
        .processDefinitionKey("userTaskProcess")
        .singleResult();

    ProcessDefinitionQueryDto queryParameter = new ProcessDefinitionQueryDto();
    
    List<ProcessDefinitionDto> result = resource.queryCalledProcessDefinitions(queryParameter);
    assertThat(result).isNotEmpty();
    assertThat(result).hasSize(1);
    
    ProcessDefinitionDto dto = result.get(0);
    
    assertThat(dto.getId()).isEqualTo(userTaskProcess.getId());
    assertThat(dto.getKey()).isEqualTo(userTaskProcess.getKey());
    assertThat(dto.getName()).isEqualTo(userTaskProcess.getName());
    assertThat(dto.getVersion()).isEqualTo(userTaskProcess.getVersion());
    assertThat(dto.getCalledFromActivityIds()).hasSize(2);
    
    for (String activityId : dto.getCalledFromActivityIds()) {
      if (activityId.equals("firstCallActivity")) {
        assertThat(activityId).isEqualTo("firstCallActivity");    
      } else if (activityId.equals("secondCallActivity")) {
        assertThat(activityId).isEqualTo("secondCallActivity");
      } else {
        Assert.fail("Unexpected activity id:" + activityId);
      }
    }
  }
  
  @Test
  @Deployment(resources = {
    "processes/user-task-process.bpmn",
    "processes/two-parallel-call-activities-calling-same-process.bpmn",
    "processes/calling-user-task-process.bpmn"
  })
  public void testCalledProcessDefinitionByCallingSameProcessFromDifferentProcessDefinitions() {
    ProcessInstance processInstance1 = runtimeService.startProcessInstanceByKey("TwoParallelCallActivitiesCallingSameProcess");
    ProcessDefinitionResource resource1 = new ProcessDefinitionResource(getProcessEngine().getName(), processInstance1.getProcessDefinitionId());
    
    ProcessInstance processInstance2 = runtimeService.startProcessInstanceByKey("CallingUserTaskProcess");
    ProcessDefinitionResource resource2 = new ProcessDefinitionResource(getProcessEngine().getName(), processInstance2.getProcessDefinitionId());

    ProcessDefinition userTaskProcess = repositoryService.createProcessDefinitionQuery()
        .processDefinitionKey("userTaskProcess")
        .singleResult();

    ProcessDefinitionQueryDto queryParameter1 = new ProcessDefinitionQueryDto();
    
    List<ProcessDefinitionDto> result1 = resource1.queryCalledProcessDefinitions(queryParameter1);
    assertThat(result1).isNotEmpty();
    assertThat(result1).hasSize(1);
    
    ProcessDefinitionDto dto1 = result1.get(0);
    
    assertThat(dto1.getId()).isEqualTo(userTaskProcess.getId());
    assertThat(dto1.getKey()).isEqualTo(userTaskProcess.getKey());
    assertThat(dto1.getName()).isEqualTo(userTaskProcess.getName());
    assertThat(dto1.getVersion()).isEqualTo(userTaskProcess.getVersion());
    assertThat(dto1.getCalledFromActivityIds()).hasSize(2);
    
    for (String activityId : dto1.getCalledFromActivityIds()) {
      if (activityId.equals("firstCallActivity")) {
        assertThat(activityId).isEqualTo("firstCallActivity");    
      } else if (activityId.equals("secondCallActivity")) {
        assertThat(activityId).isEqualTo("secondCallActivity");
      } else {
        Assert.fail("Unexpected activity id:" + activityId);
      }
    }
    
    ProcessDefinitionQueryDto queryParameter2 = new ProcessDefinitionQueryDto();
    
    List<ProcessDefinitionDto> result2 = resource2.queryCalledProcessDefinitions(queryParameter2);
    assertThat(result2).isNotEmpty();
    assertThat(result2).hasSize(1);
    
    ProcessDefinitionDto dto2 = result2.get(0);
    
    assertThat(dto2.getId()).isEqualTo(userTaskProcess.getId());
    assertThat(dto2.getKey()).isEqualTo(userTaskProcess.getKey());
    assertThat(dto2.getName()).isEqualTo(userTaskProcess.getName());
    assertThat(dto2.getVersion()).isEqualTo(userTaskProcess.getVersion());
    assertThat(dto2.getCalledFromActivityIds()).hasSize(1);
    
    String calledFrom = dto2.getCalledFromActivityIds().get(0);
    
    assertThat(calledFrom).isEqualTo("CallActivity_1");
  }
  
  @Test
  @Deployment(resources = {
    "processes/user-task-process.bpmn",
    "processes/another-user-task-process.bpmn",
    "processes/two-parallel-call-activities-calling-different-process.bpmn"
  })
  public void testCalledProcessDefinitionByCallingDifferentProcessFromSameProcessDefinitions() {
    ProcessInstance processInstance = runtimeService.startProcessInstanceByKey("TwoParallelCallActivitiesCallingDifferentProcess");
    
    resource = new ProcessDefinitionResource(getProcessEngine().getName(), processInstance.getProcessDefinitionId());
    
    ProcessDefinition userTaskProcess = repositoryService.createProcessDefinitionQuery()
        .processDefinitionKey("userTaskProcess")
        .singleResult();

    ProcessDefinition anotherUserTaskProcess = repositoryService.createProcessDefinitionQuery()
        .processDefinitionKey("anotherUserTaskProcess")
        .singleResult();
    
    ProcessDefinitionQueryDto queryParameter = new ProcessDefinitionQueryDto();
    
    List<ProcessDefinitionDto> result = resource.queryCalledProcessDefinitions(queryParameter);
    assertThat(result).isNotEmpty();
    assertThat(result).hasSize(2);
    
    ProcessDefinition compareWith = null;
    for (ProcessDefinitionDto dto : result) {
      String id = dto.getId();
      if (id.equals(userTaskProcess.getId())) {
        compareWith = userTaskProcess;
        assertThat(dto.getCalledFromActivityIds()).hasSize(1);
        
        String calledFrom = dto.getCalledFromActivityIds().get(0);
        
        assertThat(calledFrom).isEqualTo("firstCallActivity");
        
      } else if (id.equals(anotherUserTaskProcess.getId())) {
        compareWith = anotherUserTaskProcess;
        assertThat(dto.getCalledFromActivityIds()).hasSize(1);
        
        String calledFrom = dto.getCalledFromActivityIds().get(0);
        
        assertThat(calledFrom).isEqualTo("secondCallActivity");
        
      } else {
        Assert.fail("Unexpected process definition: " + id);
      }
      
      assertThat(dto.getId()).isEqualTo(compareWith.getId());
      assertThat(dto.getKey()).isEqualTo(compareWith.getKey());
      assertThat(dto.getName()).isEqualTo(compareWith.getName());
      assertThat(dto.getVersion()).isEqualTo(compareWith.getVersion());
    }

  }
  
  @Test
  @Deployment(resources = {
    "processes/user-task-process.bpmn",
    "processes/another-user-task-process.bpmn",
    "processes/dynamic-call-activity.bpmn"
  })
  public void testCalledProcessDefinitionByCallingDifferentProcessFromSameCallActivity() {
    Map<String, Object> vars1 = new HashMap<String, Object>();
    vars1.put("callProcess", "userTaskProcess");
    runtimeService.startProcessInstanceByKey("DynamicCallActivity", vars1);

    Map<String, Object> vars2 = new HashMap<String, Object>();
    vars2.put("callProcess", "anotherUserTaskProcess");
    runtimeService.startProcessInstanceByKey("DynamicCallActivity", vars2);
    
    ProcessDefinition dynamicCallActivity = repositoryService.createProcessDefinitionQuery()
        .processDefinitionKey("DynamicCallActivity")
        .singleResult();
    
    resource = new ProcessDefinitionResource(getProcessEngine().getName(), dynamicCallActivity.getId());
    
    ProcessDefinition userTaskProcess = repositoryService.createProcessDefinitionQuery()
        .processDefinitionKey("userTaskProcess")
        .singleResult();

    ProcessDefinition anotherUserTaskProcess = repositoryService.createProcessDefinitionQuery()
        .processDefinitionKey("anotherUserTaskProcess")
        .singleResult();
    
    ProcessDefinitionQueryDto queryParameter = new ProcessDefinitionQueryDto();
    
    List<ProcessDefinitionDto> result = resource.queryCalledProcessDefinitions(queryParameter);
    assertThat(result).isNotEmpty();
    assertThat(result).hasSize(2);
    
    ProcessDefinition compareWith = null;
    for (ProcessDefinitionDto dto : result) {
      String id = dto.getId();
      if (id.equals(userTaskProcess.getId())) {
        compareWith = userTaskProcess;
      } else if (id.equals(anotherUserTaskProcess.getId())) {
        compareWith = anotherUserTaskProcess;
      } else {
        Assert.fail("Unexpected process definition: " + id);
      }
      
      assertThat(dto.getId()).isEqualTo(compareWith.getId());
      assertThat(dto.getKey()).isEqualTo(compareWith.getKey());
      assertThat(dto.getName()).isEqualTo(compareWith.getName());
      assertThat(dto.getVersion()).isEqualTo(compareWith.getVersion());
      assertThat(dto.getCalledFromActivityIds()).hasSize(1);
      
      String calledFrom = dto.getCalledFromActivityIds().get(0);
      
      assertThat(calledFrom).isEqualTo("dynamicCallActivity");
    }
  }
  
  @Test
  @Deployment(resources = {
      "processes/user-task-process.bpmn",
      "processes/calling-user-task-process.bpmn",
      "processes/nested-calling-user-task-process.bpmn"
    })
  public void testCalledProcessDefinitionQueryBySuperProcessDefinitionId() {
    ProcessInstance processInstance = runtimeService.startProcessInstanceByKey("NestedCallingUserTaskProcess");
       
    ProcessDefinition callingUserTaskProcess = repositoryService
        .createProcessDefinitionQuery()
        .processDefinitionKey("CallingUserTaskProcess")
        .singleResult();
    
    ProcessDefinition userTaskProcess = repositoryService
        .createProcessDefinitionQuery()
        .processDefinitionKey("userTaskProcess")
        .singleResult();
    
<<<<<<< HEAD
    resource = new ProcessDefinitionResource(getProcessEngine().getName(), callActivityProcess.getId());
    ProcessDefinitionQueryDto queryParameter = new ProcessDefinitionQueryDto();
=======
    resource = new ProcessDefinitionResource(getProcessEngine().getName(), callingUserTaskProcess.getId());
    ProcessDefinitionQueryParameter queryParameter = new ProcessDefinitionQueryParameter();
>>>>>>> 62bb5d33
    queryParameter.setSuperProcessDefinitionId(processInstance.getProcessDefinitionId());
    
    List<ProcessDefinitionDto> result = resource.queryCalledProcessDefinitions(queryParameter);
    assertThat(result).isNotEmpty();
    assertThat(result).hasSize(1);
    
    ProcessDefinitionDto dto = result.get(0);
    
    assertThat(dto.getId()).isEqualTo(userTaskProcess.getId());
    assertThat(dto.getKey()).isEqualTo(userTaskProcess.getKey());
    assertThat(dto.getName()).isEqualTo(userTaskProcess.getName());
    assertThat(dto.getVersion()).isEqualTo(userTaskProcess.getVersion());
    assertThat(dto.getCalledFromActivityIds()).hasSize(1);
    
    String calledFrom = dto.getCalledFromActivityIds().get(0);
    
    assertThat(calledFrom).isEqualTo("CallActivity_1");
  }
  
  @Test
  @Deployment(resources = {
    "processes/user-task-process.bpmn",
    "processes/another-user-task-process.bpmn",
    "processes/two-parallel-call-activities-calling-different-process.bpmn"
  })
  public void testCalledProcessDefinitionQueryByActivityId() {
    ProcessInstance processInstance = runtimeService.startProcessInstanceByKey("TwoParallelCallActivitiesCallingDifferentProcess");
    resource = new ProcessDefinitionResource(getProcessEngine().getName(), processInstance.getProcessDefinitionId());
    
    ProcessDefinition userTaskProcess = repositoryService.createProcessDefinitionQuery()
        .processDefinitionKey("userTaskProcess")
        .singleResult();

    ProcessDefinition anotherUserTaskProcess = repositoryService.createProcessDefinitionQuery()
        .processDefinitionKey("anotherUserTaskProcess")
        .singleResult();
    
    ProcessDefinitionQueryDto queryParameter1 = new ProcessDefinitionQueryDto();
    String[] activityIds1 = {"firstCallActivity"};
    queryParameter1.setActivityIdIn(activityIds1);
    
    List<ProcessDefinitionDto> result1 = resource.queryCalledProcessDefinitions(queryParameter1);
    assertThat(result1).isNotEmpty();
    assertThat(result1).hasSize(1);
    
    ProcessDefinitionDto dto1 = result1.get(0);
    
    assertThat(dto1.getId()).isEqualTo(userTaskProcess.getId());
    assertThat(dto1.getKey()).isEqualTo(userTaskProcess.getKey());
    assertThat(dto1.getName()).isEqualTo(userTaskProcess.getName());
    assertThat(dto1.getVersion()).isEqualTo(userTaskProcess.getVersion());
    assertThat(dto1.getCalledFromActivityIds()).hasSize(1);
    
    String calledFrom1 = dto1.getCalledFromActivityIds().get(0);
    
    assertThat(calledFrom1).isEqualTo("firstCallActivity");
    
    ProcessDefinitionQueryDto queryParameter2 = new ProcessDefinitionQueryDto();
    String[] activityIds2 = {"secondCallActivity"};
    queryParameter2.setActivityIdIn(activityIds2);
    
    List<ProcessDefinitionDto> result2 = resource.queryCalledProcessDefinitions(queryParameter2);
    assertThat(result2).isNotEmpty();
    assertThat(result2).hasSize(1);
    
    ProcessDefinitionDto dto2 = result2.get(0);
    
    assertThat(dto2.getId()).isEqualTo(anotherUserTaskProcess.getId());
    assertThat(dto2.getKey()).isEqualTo(anotherUserTaskProcess.getKey());
    assertThat(dto2.getName()).isEqualTo(anotherUserTaskProcess.getName());
    assertThat(dto2.getVersion()).isEqualTo(anotherUserTaskProcess.getVersion());
    assertThat(dto2.getCalledFromActivityIds()).hasSize(1);
    
    String calledFrom2 = dto2.getCalledFromActivityIds().get(0);
    
    assertThat(calledFrom2).isEqualTo("secondCallActivity");
    
    ProcessDefinitionQueryDto queryParameter3 = new ProcessDefinitionQueryDto();
    String[] activityIds3 = {"firstCallActivity", "secondCallActivity"};
    queryParameter3.setActivityIdIn(activityIds3);
    
    List<ProcessDefinitionDto> result3 = resource.queryCalledProcessDefinitions(queryParameter3);
    assertThat(result3).isNotEmpty();
    assertThat(result3).hasSize(2);
    
  }

}
<|MERGE_RESOLUTION|>--- conflicted
+++ resolved
@@ -1,400 +1,395 @@
-package org.camunda.bpm.cockpit.plugin.base;
-
-import static org.fest.assertions.Assertions.assertThat;
-
-import java.util.HashMap;
-import java.util.List;
-import java.util.Map;
-
-import org.camunda.bpm.cockpit.impl.plugin.base.dto.ProcessDefinitionDto;
-import org.camunda.bpm.cockpit.impl.plugin.base.dto.query.ProcessDefinitionQueryDto;
-import org.camunda.bpm.cockpit.impl.plugin.base.sub.resources.ProcessDefinitionResource;
-import org.camunda.bpm.cockpit.plugin.test.AbstractCockpitPluginTest;
-import org.camunda.bpm.engine.ProcessEngine;
-import org.camunda.bpm.engine.RepositoryService;
-import org.camunda.bpm.engine.RuntimeService;
-import org.camunda.bpm.engine.repository.ProcessDefinition;
-import org.camunda.bpm.engine.runtime.ProcessInstance;
-import org.camunda.bpm.engine.test.Deployment;
-import org.junit.Assert;
-import org.junit.Before;
-import org.junit.Test;
-
-public class ProcessDefinitionResourceTest extends AbstractCockpitPluginTest {
-
-  private ProcessEngine processEngine;
-  private RuntimeService runtimeService;
-  private RepositoryService repositoryService;
-  private ProcessDefinitionResource resource;
-  
-  @Before
-  public void setUp() throws Exception {
-    super.before();
-
-    processEngine = getProcessEngine();
-
-    runtimeService = processEngine.getRuntimeService();
-    repositoryService = processEngine.getRepositoryService();
-  }
-  
-  @Test
-  @Deployment(resources = {
-    "processes/user-task-process.bpmn",
-    "processes/calling-user-task-process.bpmn"
-  })
-  public void testCalledProcessDefinitionBySuperProcessDefinitionId() {
-    ProcessInstance processInstance = runtimeService.startProcessInstanceByKey("CallingUserTaskProcess");
-    
-    resource = new ProcessDefinitionResource(getProcessEngine().getName(), processInstance.getProcessDefinitionId());
-  
-    ProcessDefinition userTaskProcess = repositoryService.createProcessDefinitionQuery()
-        .processDefinitionKey("userTaskProcess")
-        .singleResult();
-
-    ProcessDefinitionQueryDto queryParameter = new ProcessDefinitionQueryDto();
-    
-    List<ProcessDefinitionDto> result = resource.queryCalledProcessDefinitions(queryParameter);
-    assertThat(result).isNotEmpty();
-    assertThat(result).hasSize(1);
-    
-    ProcessDefinitionDto dto = result.get(0);
-    
-    assertThat(dto.getId()).isEqualTo(userTaskProcess.getId());
-    assertThat(dto.getKey()).isEqualTo(userTaskProcess.getKey());
-    assertThat(dto.getName()).isEqualTo(userTaskProcess.getName());
-    assertThat(dto.getVersion()).isEqualTo(userTaskProcess.getVersion());
-    assertThat(dto.getCalledFromActivityIds()).hasSize(1);
-    
-    String calledFrom = dto.getCalledFromActivityIds().get(0);
-    
-    assertThat(calledFrom).isEqualTo("CallActivity_1");
-    
-  }
-  
-  @Test
-  @Deployment(resources = {
-      "processes/user-task-process.bpmn",
-    "processes/two-parallel-call-activities-calling-same-process.bpmn"
-  })
-  public void testCalledProcessDefinitionBySuperProcessDefinitionIdWithTwoActivityCallingSameProcess() {
-    ProcessInstance processInstance = runtimeService.startProcessInstanceByKey("TwoParallelCallActivitiesCallingSameProcess");
-    
-    resource = new ProcessDefinitionResource(getProcessEngine().getName(), processInstance.getProcessDefinitionId());
-    
-    ProcessDefinition userTaskProcess = repositoryService.createProcessDefinitionQuery()
-        .processDefinitionKey("userTaskProcess")
-        .singleResult();
-
-    ProcessDefinitionQueryDto queryParameter = new ProcessDefinitionQueryDto();
-    
-    List<ProcessDefinitionDto> result = resource.queryCalledProcessDefinitions(queryParameter);
-    assertThat(result).isNotEmpty();
-    assertThat(result).hasSize(1);
-    
-    ProcessDefinitionDto dto = result.get(0);
-    
-    assertThat(dto.getId()).isEqualTo(userTaskProcess.getId());
-    assertThat(dto.getKey()).isEqualTo(userTaskProcess.getKey());
-    assertThat(dto.getName()).isEqualTo(userTaskProcess.getName());
-    assertThat(dto.getVersion()).isEqualTo(userTaskProcess.getVersion());
-    assertThat(dto.getCalledFromActivityIds()).hasSize(2);
-    
-    for (String activityId : dto.getCalledFromActivityIds()) {
-      if (activityId.equals("firstCallActivity")) {
-        assertThat(activityId).isEqualTo("firstCallActivity");    
-      } else if (activityId.equals("secondCallActivity")) {
-        assertThat(activityId).isEqualTo("secondCallActivity");
-      } else {
-        Assert.fail("Unexpected activity id:" + activityId);
-      }
-    }
-  }
-  
-  @Test
-  @Deployment(resources = {
-    "processes/user-task-process.bpmn",
-    "processes/two-parallel-call-activities-calling-same-process.bpmn",
-    "processes/calling-user-task-process.bpmn"
-  })
-  public void testCalledProcessDefinitionByCallingSameProcessFromDifferentProcessDefinitions() {
-    ProcessInstance processInstance1 = runtimeService.startProcessInstanceByKey("TwoParallelCallActivitiesCallingSameProcess");
-    ProcessDefinitionResource resource1 = new ProcessDefinitionResource(getProcessEngine().getName(), processInstance1.getProcessDefinitionId());
-    
-    ProcessInstance processInstance2 = runtimeService.startProcessInstanceByKey("CallingUserTaskProcess");
-    ProcessDefinitionResource resource2 = new ProcessDefinitionResource(getProcessEngine().getName(), processInstance2.getProcessDefinitionId());
-
-    ProcessDefinition userTaskProcess = repositoryService.createProcessDefinitionQuery()
-        .processDefinitionKey("userTaskProcess")
-        .singleResult();
-
-    ProcessDefinitionQueryDto queryParameter1 = new ProcessDefinitionQueryDto();
-    
-    List<ProcessDefinitionDto> result1 = resource1.queryCalledProcessDefinitions(queryParameter1);
-    assertThat(result1).isNotEmpty();
-    assertThat(result1).hasSize(1);
-    
-    ProcessDefinitionDto dto1 = result1.get(0);
-    
-    assertThat(dto1.getId()).isEqualTo(userTaskProcess.getId());
-    assertThat(dto1.getKey()).isEqualTo(userTaskProcess.getKey());
-    assertThat(dto1.getName()).isEqualTo(userTaskProcess.getName());
-    assertThat(dto1.getVersion()).isEqualTo(userTaskProcess.getVersion());
-    assertThat(dto1.getCalledFromActivityIds()).hasSize(2);
-    
-    for (String activityId : dto1.getCalledFromActivityIds()) {
-      if (activityId.equals("firstCallActivity")) {
-        assertThat(activityId).isEqualTo("firstCallActivity");    
-      } else if (activityId.equals("secondCallActivity")) {
-        assertThat(activityId).isEqualTo("secondCallActivity");
-      } else {
-        Assert.fail("Unexpected activity id:" + activityId);
-      }
-    }
-    
-    ProcessDefinitionQueryDto queryParameter2 = new ProcessDefinitionQueryDto();
-    
-    List<ProcessDefinitionDto> result2 = resource2.queryCalledProcessDefinitions(queryParameter2);
-    assertThat(result2).isNotEmpty();
-    assertThat(result2).hasSize(1);
-    
-    ProcessDefinitionDto dto2 = result2.get(0);
-    
-    assertThat(dto2.getId()).isEqualTo(userTaskProcess.getId());
-    assertThat(dto2.getKey()).isEqualTo(userTaskProcess.getKey());
-    assertThat(dto2.getName()).isEqualTo(userTaskProcess.getName());
-    assertThat(dto2.getVersion()).isEqualTo(userTaskProcess.getVersion());
-    assertThat(dto2.getCalledFromActivityIds()).hasSize(1);
-    
-    String calledFrom = dto2.getCalledFromActivityIds().get(0);
-    
-    assertThat(calledFrom).isEqualTo("CallActivity_1");
-  }
-  
-  @Test
-  @Deployment(resources = {
-    "processes/user-task-process.bpmn",
-    "processes/another-user-task-process.bpmn",
-    "processes/two-parallel-call-activities-calling-different-process.bpmn"
-  })
-  public void testCalledProcessDefinitionByCallingDifferentProcessFromSameProcessDefinitions() {
-    ProcessInstance processInstance = runtimeService.startProcessInstanceByKey("TwoParallelCallActivitiesCallingDifferentProcess");
-    
-    resource = new ProcessDefinitionResource(getProcessEngine().getName(), processInstance.getProcessDefinitionId());
-    
-    ProcessDefinition userTaskProcess = repositoryService.createProcessDefinitionQuery()
-        .processDefinitionKey("userTaskProcess")
-        .singleResult();
-
-    ProcessDefinition anotherUserTaskProcess = repositoryService.createProcessDefinitionQuery()
-        .processDefinitionKey("anotherUserTaskProcess")
-        .singleResult();
-    
-    ProcessDefinitionQueryDto queryParameter = new ProcessDefinitionQueryDto();
-    
-    List<ProcessDefinitionDto> result = resource.queryCalledProcessDefinitions(queryParameter);
-    assertThat(result).isNotEmpty();
-    assertThat(result).hasSize(2);
-    
-    ProcessDefinition compareWith = null;
-    for (ProcessDefinitionDto dto : result) {
-      String id = dto.getId();
-      if (id.equals(userTaskProcess.getId())) {
-        compareWith = userTaskProcess;
-        assertThat(dto.getCalledFromActivityIds()).hasSize(1);
-        
-        String calledFrom = dto.getCalledFromActivityIds().get(0);
-        
-        assertThat(calledFrom).isEqualTo("firstCallActivity");
-        
-      } else if (id.equals(anotherUserTaskProcess.getId())) {
-        compareWith = anotherUserTaskProcess;
-        assertThat(dto.getCalledFromActivityIds()).hasSize(1);
-        
-        String calledFrom = dto.getCalledFromActivityIds().get(0);
-        
-        assertThat(calledFrom).isEqualTo("secondCallActivity");
-        
-      } else {
-        Assert.fail("Unexpected process definition: " + id);
-      }
-      
-      assertThat(dto.getId()).isEqualTo(compareWith.getId());
-      assertThat(dto.getKey()).isEqualTo(compareWith.getKey());
-      assertThat(dto.getName()).isEqualTo(compareWith.getName());
-      assertThat(dto.getVersion()).isEqualTo(compareWith.getVersion());
-    }
-
-  }
-  
-  @Test
-  @Deployment(resources = {
-    "processes/user-task-process.bpmn",
-    "processes/another-user-task-process.bpmn",
-    "processes/dynamic-call-activity.bpmn"
-  })
-  public void testCalledProcessDefinitionByCallingDifferentProcessFromSameCallActivity() {
-    Map<String, Object> vars1 = new HashMap<String, Object>();
-    vars1.put("callProcess", "userTaskProcess");
-    runtimeService.startProcessInstanceByKey("DynamicCallActivity", vars1);
-
-    Map<String, Object> vars2 = new HashMap<String, Object>();
-    vars2.put("callProcess", "anotherUserTaskProcess");
-    runtimeService.startProcessInstanceByKey("DynamicCallActivity", vars2);
-    
-    ProcessDefinition dynamicCallActivity = repositoryService.createProcessDefinitionQuery()
-        .processDefinitionKey("DynamicCallActivity")
-        .singleResult();
-    
-    resource = new ProcessDefinitionResource(getProcessEngine().getName(), dynamicCallActivity.getId());
-    
-    ProcessDefinition userTaskProcess = repositoryService.createProcessDefinitionQuery()
-        .processDefinitionKey("userTaskProcess")
-        .singleResult();
-
-    ProcessDefinition anotherUserTaskProcess = repositoryService.createProcessDefinitionQuery()
-        .processDefinitionKey("anotherUserTaskProcess")
-        .singleResult();
-    
-    ProcessDefinitionQueryDto queryParameter = new ProcessDefinitionQueryDto();
-    
-    List<ProcessDefinitionDto> result = resource.queryCalledProcessDefinitions(queryParameter);
-    assertThat(result).isNotEmpty();
-    assertThat(result).hasSize(2);
-    
-    ProcessDefinition compareWith = null;
-    for (ProcessDefinitionDto dto : result) {
-      String id = dto.getId();
-      if (id.equals(userTaskProcess.getId())) {
-        compareWith = userTaskProcess;
-      } else if (id.equals(anotherUserTaskProcess.getId())) {
-        compareWith = anotherUserTaskProcess;
-      } else {
-        Assert.fail("Unexpected process definition: " + id);
-      }
-      
-      assertThat(dto.getId()).isEqualTo(compareWith.getId());
-      assertThat(dto.getKey()).isEqualTo(compareWith.getKey());
-      assertThat(dto.getName()).isEqualTo(compareWith.getName());
-      assertThat(dto.getVersion()).isEqualTo(compareWith.getVersion());
-      assertThat(dto.getCalledFromActivityIds()).hasSize(1);
-      
-      String calledFrom = dto.getCalledFromActivityIds().get(0);
-      
-      assertThat(calledFrom).isEqualTo("dynamicCallActivity");
-    }
-  }
-  
-  @Test
-  @Deployment(resources = {
-      "processes/user-task-process.bpmn",
-      "processes/calling-user-task-process.bpmn",
-      "processes/nested-calling-user-task-process.bpmn"
-    })
-  public void testCalledProcessDefinitionQueryBySuperProcessDefinitionId() {
-    ProcessInstance processInstance = runtimeService.startProcessInstanceByKey("NestedCallingUserTaskProcess");
-       
-    ProcessDefinition callingUserTaskProcess = repositoryService
-        .createProcessDefinitionQuery()
-        .processDefinitionKey("CallingUserTaskProcess")
-        .singleResult();
-    
-    ProcessDefinition userTaskProcess = repositoryService
-        .createProcessDefinitionQuery()
-        .processDefinitionKey("userTaskProcess")
-        .singleResult();
-    
-<<<<<<< HEAD
-    resource = new ProcessDefinitionResource(getProcessEngine().getName(), callActivityProcess.getId());
-    ProcessDefinitionQueryDto queryParameter = new ProcessDefinitionQueryDto();
-=======
-    resource = new ProcessDefinitionResource(getProcessEngine().getName(), callingUserTaskProcess.getId());
-    ProcessDefinitionQueryParameter queryParameter = new ProcessDefinitionQueryParameter();
->>>>>>> 62bb5d33
-    queryParameter.setSuperProcessDefinitionId(processInstance.getProcessDefinitionId());
-    
-    List<ProcessDefinitionDto> result = resource.queryCalledProcessDefinitions(queryParameter);
-    assertThat(result).isNotEmpty();
-    assertThat(result).hasSize(1);
-    
-    ProcessDefinitionDto dto = result.get(0);
-    
-    assertThat(dto.getId()).isEqualTo(userTaskProcess.getId());
-    assertThat(dto.getKey()).isEqualTo(userTaskProcess.getKey());
-    assertThat(dto.getName()).isEqualTo(userTaskProcess.getName());
-    assertThat(dto.getVersion()).isEqualTo(userTaskProcess.getVersion());
-    assertThat(dto.getCalledFromActivityIds()).hasSize(1);
-    
-    String calledFrom = dto.getCalledFromActivityIds().get(0);
-    
-    assertThat(calledFrom).isEqualTo("CallActivity_1");
-  }
-  
-  @Test
-  @Deployment(resources = {
-    "processes/user-task-process.bpmn",
-    "processes/another-user-task-process.bpmn",
-    "processes/two-parallel-call-activities-calling-different-process.bpmn"
-  })
-  public void testCalledProcessDefinitionQueryByActivityId() {
-    ProcessInstance processInstance = runtimeService.startProcessInstanceByKey("TwoParallelCallActivitiesCallingDifferentProcess");
-    resource = new ProcessDefinitionResource(getProcessEngine().getName(), processInstance.getProcessDefinitionId());
-    
-    ProcessDefinition userTaskProcess = repositoryService.createProcessDefinitionQuery()
-        .processDefinitionKey("userTaskProcess")
-        .singleResult();
-
-    ProcessDefinition anotherUserTaskProcess = repositoryService.createProcessDefinitionQuery()
-        .processDefinitionKey("anotherUserTaskProcess")
-        .singleResult();
-    
-    ProcessDefinitionQueryDto queryParameter1 = new ProcessDefinitionQueryDto();
-    String[] activityIds1 = {"firstCallActivity"};
-    queryParameter1.setActivityIdIn(activityIds1);
-    
-    List<ProcessDefinitionDto> result1 = resource.queryCalledProcessDefinitions(queryParameter1);
-    assertThat(result1).isNotEmpty();
-    assertThat(result1).hasSize(1);
-    
-    ProcessDefinitionDto dto1 = result1.get(0);
-    
-    assertThat(dto1.getId()).isEqualTo(userTaskProcess.getId());
-    assertThat(dto1.getKey()).isEqualTo(userTaskProcess.getKey());
-    assertThat(dto1.getName()).isEqualTo(userTaskProcess.getName());
-    assertThat(dto1.getVersion()).isEqualTo(userTaskProcess.getVersion());
-    assertThat(dto1.getCalledFromActivityIds()).hasSize(1);
-    
-    String calledFrom1 = dto1.getCalledFromActivityIds().get(0);
-    
-    assertThat(calledFrom1).isEqualTo("firstCallActivity");
-    
-    ProcessDefinitionQueryDto queryParameter2 = new ProcessDefinitionQueryDto();
-    String[] activityIds2 = {"secondCallActivity"};
-    queryParameter2.setActivityIdIn(activityIds2);
-    
-    List<ProcessDefinitionDto> result2 = resource.queryCalledProcessDefinitions(queryParameter2);
-    assertThat(result2).isNotEmpty();
-    assertThat(result2).hasSize(1);
-    
-    ProcessDefinitionDto dto2 = result2.get(0);
-    
-    assertThat(dto2.getId()).isEqualTo(anotherUserTaskProcess.getId());
-    assertThat(dto2.getKey()).isEqualTo(anotherUserTaskProcess.getKey());
-    assertThat(dto2.getName()).isEqualTo(anotherUserTaskProcess.getName());
-    assertThat(dto2.getVersion()).isEqualTo(anotherUserTaskProcess.getVersion());
-    assertThat(dto2.getCalledFromActivityIds()).hasSize(1);
-    
-    String calledFrom2 = dto2.getCalledFromActivityIds().get(0);
-    
-    assertThat(calledFrom2).isEqualTo("secondCallActivity");
-    
-    ProcessDefinitionQueryDto queryParameter3 = new ProcessDefinitionQueryDto();
-    String[] activityIds3 = {"firstCallActivity", "secondCallActivity"};
-    queryParameter3.setActivityIdIn(activityIds3);
-    
-    List<ProcessDefinitionDto> result3 = resource.queryCalledProcessDefinitions(queryParameter3);
-    assertThat(result3).isNotEmpty();
-    assertThat(result3).hasSize(2);
-    
-  }
-
-}
+package org.camunda.bpm.cockpit.plugin.base;
+
+import static org.fest.assertions.Assertions.assertThat;
+
+import java.util.HashMap;
+import java.util.List;
+import java.util.Map;
+
+import org.camunda.bpm.cockpit.impl.plugin.base.dto.ProcessDefinitionDto;
+import org.camunda.bpm.cockpit.impl.plugin.base.dto.query.ProcessDefinitionQueryDto;
+import org.camunda.bpm.cockpit.impl.plugin.base.sub.resources.ProcessDefinitionResource;
+import org.camunda.bpm.cockpit.plugin.test.AbstractCockpitPluginTest;
+import org.camunda.bpm.engine.ProcessEngine;
+import org.camunda.bpm.engine.RepositoryService;
+import org.camunda.bpm.engine.RuntimeService;
+import org.camunda.bpm.engine.repository.ProcessDefinition;
+import org.camunda.bpm.engine.runtime.ProcessInstance;
+import org.camunda.bpm.engine.test.Deployment;
+import org.junit.Assert;
+import org.junit.Before;
+import org.junit.Test;
+
+public class ProcessDefinitionResourceTest extends AbstractCockpitPluginTest {
+
+  private ProcessEngine processEngine;
+  private RuntimeService runtimeService;
+  private RepositoryService repositoryService;
+  private ProcessDefinitionResource resource;
+
+  @Before
+  public void setUp() throws Exception {
+    super.before();
+
+    processEngine = getProcessEngine();
+
+    runtimeService = processEngine.getRuntimeService();
+    repositoryService = processEngine.getRepositoryService();
+  }
+
+  @Test
+  @Deployment(resources = {
+    "processes/user-task-process.bpmn",
+    "processes/calling-user-task-process.bpmn"
+  })
+  public void testCalledProcessDefinitionBySuperProcessDefinitionId() {
+    ProcessInstance processInstance = runtimeService.startProcessInstanceByKey("CallingUserTaskProcess");
+
+    resource = new ProcessDefinitionResource(getProcessEngine().getName(), processInstance.getProcessDefinitionId());
+
+    ProcessDefinition userTaskProcess = repositoryService.createProcessDefinitionQuery()
+        .processDefinitionKey("userTaskProcess")
+        .singleResult();
+
+    ProcessDefinitionQueryDto queryParameter = new ProcessDefinitionQueryDto();
+
+    List<ProcessDefinitionDto> result = resource.queryCalledProcessDefinitions(queryParameter);
+    assertThat(result).isNotEmpty();
+    assertThat(result).hasSize(1);
+
+    ProcessDefinitionDto dto = result.get(0);
+
+    assertThat(dto.getId()).isEqualTo(userTaskProcess.getId());
+    assertThat(dto.getKey()).isEqualTo(userTaskProcess.getKey());
+    assertThat(dto.getName()).isEqualTo(userTaskProcess.getName());
+    assertThat(dto.getVersion()).isEqualTo(userTaskProcess.getVersion());
+    assertThat(dto.getCalledFromActivityIds()).hasSize(1);
+
+    String calledFrom = dto.getCalledFromActivityIds().get(0);
+
+    assertThat(calledFrom).isEqualTo("CallActivity_1");
+
+  }
+
+  @Test
+  @Deployment(resources = {
+      "processes/user-task-process.bpmn",
+    "processes/two-parallel-call-activities-calling-same-process.bpmn"
+  })
+  public void testCalledProcessDefinitionBySuperProcessDefinitionIdWithTwoActivityCallingSameProcess() {
+    ProcessInstance processInstance = runtimeService.startProcessInstanceByKey("TwoParallelCallActivitiesCallingSameProcess");
+
+    resource = new ProcessDefinitionResource(getProcessEngine().getName(), processInstance.getProcessDefinitionId());
+
+    ProcessDefinition userTaskProcess = repositoryService.createProcessDefinitionQuery()
+        .processDefinitionKey("userTaskProcess")
+        .singleResult();
+
+    ProcessDefinitionQueryDto queryParameter = new ProcessDefinitionQueryDto();
+
+    List<ProcessDefinitionDto> result = resource.queryCalledProcessDefinitions(queryParameter);
+    assertThat(result).isNotEmpty();
+    assertThat(result).hasSize(1);
+
+    ProcessDefinitionDto dto = result.get(0);
+
+    assertThat(dto.getId()).isEqualTo(userTaskProcess.getId());
+    assertThat(dto.getKey()).isEqualTo(userTaskProcess.getKey());
+    assertThat(dto.getName()).isEqualTo(userTaskProcess.getName());
+    assertThat(dto.getVersion()).isEqualTo(userTaskProcess.getVersion());
+    assertThat(dto.getCalledFromActivityIds()).hasSize(2);
+
+    for (String activityId : dto.getCalledFromActivityIds()) {
+      if (activityId.equals("firstCallActivity")) {
+        assertThat(activityId).isEqualTo("firstCallActivity");
+      } else if (activityId.equals("secondCallActivity")) {
+        assertThat(activityId).isEqualTo("secondCallActivity");
+      } else {
+        Assert.fail("Unexpected activity id:" + activityId);
+      }
+    }
+  }
+
+  @Test
+  @Deployment(resources = {
+    "processes/user-task-process.bpmn",
+    "processes/two-parallel-call-activities-calling-same-process.bpmn",
+    "processes/calling-user-task-process.bpmn"
+  })
+  public void testCalledProcessDefinitionByCallingSameProcessFromDifferentProcessDefinitions() {
+    ProcessInstance processInstance1 = runtimeService.startProcessInstanceByKey("TwoParallelCallActivitiesCallingSameProcess");
+    ProcessDefinitionResource resource1 = new ProcessDefinitionResource(getProcessEngine().getName(), processInstance1.getProcessDefinitionId());
+
+    ProcessInstance processInstance2 = runtimeService.startProcessInstanceByKey("CallingUserTaskProcess");
+    ProcessDefinitionResource resource2 = new ProcessDefinitionResource(getProcessEngine().getName(), processInstance2.getProcessDefinitionId());
+
+    ProcessDefinition userTaskProcess = repositoryService.createProcessDefinitionQuery()
+        .processDefinitionKey("userTaskProcess")
+        .singleResult();
+
+    ProcessDefinitionQueryDto queryParameter1 = new ProcessDefinitionQueryDto();
+
+    List<ProcessDefinitionDto> result1 = resource1.queryCalledProcessDefinitions(queryParameter1);
+    assertThat(result1).isNotEmpty();
+    assertThat(result1).hasSize(1);
+
+    ProcessDefinitionDto dto1 = result1.get(0);
+
+    assertThat(dto1.getId()).isEqualTo(userTaskProcess.getId());
+    assertThat(dto1.getKey()).isEqualTo(userTaskProcess.getKey());
+    assertThat(dto1.getName()).isEqualTo(userTaskProcess.getName());
+    assertThat(dto1.getVersion()).isEqualTo(userTaskProcess.getVersion());
+    assertThat(dto1.getCalledFromActivityIds()).hasSize(2);
+
+    for (String activityId : dto1.getCalledFromActivityIds()) {
+      if (activityId.equals("firstCallActivity")) {
+        assertThat(activityId).isEqualTo("firstCallActivity");
+      } else if (activityId.equals("secondCallActivity")) {
+        assertThat(activityId).isEqualTo("secondCallActivity");
+      } else {
+        Assert.fail("Unexpected activity id:" + activityId);
+      }
+    }
+
+    ProcessDefinitionQueryDto queryParameter2 = new ProcessDefinitionQueryDto();
+
+    List<ProcessDefinitionDto> result2 = resource2.queryCalledProcessDefinitions(queryParameter2);
+    assertThat(result2).isNotEmpty();
+    assertThat(result2).hasSize(1);
+
+    ProcessDefinitionDto dto2 = result2.get(0);
+
+    assertThat(dto2.getId()).isEqualTo(userTaskProcess.getId());
+    assertThat(dto2.getKey()).isEqualTo(userTaskProcess.getKey());
+    assertThat(dto2.getName()).isEqualTo(userTaskProcess.getName());
+    assertThat(dto2.getVersion()).isEqualTo(userTaskProcess.getVersion());
+    assertThat(dto2.getCalledFromActivityIds()).hasSize(1);
+
+    String calledFrom = dto2.getCalledFromActivityIds().get(0);
+
+    assertThat(calledFrom).isEqualTo("CallActivity_1");
+  }
+
+  @Test
+  @Deployment(resources = {
+    "processes/user-task-process.bpmn",
+    "processes/another-user-task-process.bpmn",
+    "processes/two-parallel-call-activities-calling-different-process.bpmn"
+  })
+  public void testCalledProcessDefinitionByCallingDifferentProcessFromSameProcessDefinitions() {
+    ProcessInstance processInstance = runtimeService.startProcessInstanceByKey("TwoParallelCallActivitiesCallingDifferentProcess");
+
+    resource = new ProcessDefinitionResource(getProcessEngine().getName(), processInstance.getProcessDefinitionId());
+
+    ProcessDefinition userTaskProcess = repositoryService.createProcessDefinitionQuery()
+        .processDefinitionKey("userTaskProcess")
+        .singleResult();
+
+    ProcessDefinition anotherUserTaskProcess = repositoryService.createProcessDefinitionQuery()
+        .processDefinitionKey("anotherUserTaskProcess")
+        .singleResult();
+
+    ProcessDefinitionQueryDto queryParameter = new ProcessDefinitionQueryDto();
+
+    List<ProcessDefinitionDto> result = resource.queryCalledProcessDefinitions(queryParameter);
+    assertThat(result).isNotEmpty();
+    assertThat(result).hasSize(2);
+
+    ProcessDefinition compareWith = null;
+    for (ProcessDefinitionDto dto : result) {
+      String id = dto.getId();
+      if (id.equals(userTaskProcess.getId())) {
+        compareWith = userTaskProcess;
+        assertThat(dto.getCalledFromActivityIds()).hasSize(1);
+
+        String calledFrom = dto.getCalledFromActivityIds().get(0);
+
+        assertThat(calledFrom).isEqualTo("firstCallActivity");
+
+      } else if (id.equals(anotherUserTaskProcess.getId())) {
+        compareWith = anotherUserTaskProcess;
+        assertThat(dto.getCalledFromActivityIds()).hasSize(1);
+
+        String calledFrom = dto.getCalledFromActivityIds().get(0);
+
+        assertThat(calledFrom).isEqualTo("secondCallActivity");
+
+      } else {
+        Assert.fail("Unexpected process definition: " + id);
+      }
+
+      assertThat(dto.getId()).isEqualTo(compareWith.getId());
+      assertThat(dto.getKey()).isEqualTo(compareWith.getKey());
+      assertThat(dto.getName()).isEqualTo(compareWith.getName());
+      assertThat(dto.getVersion()).isEqualTo(compareWith.getVersion());
+    }
+
+  }
+
+  @Test
+  @Deployment(resources = {
+    "processes/user-task-process.bpmn",
+    "processes/another-user-task-process.bpmn",
+    "processes/dynamic-call-activity.bpmn"
+  })
+  public void testCalledProcessDefinitionByCallingDifferentProcessFromSameCallActivity() {
+    Map<String, Object> vars1 = new HashMap<String, Object>();
+    vars1.put("callProcess", "userTaskProcess");
+    runtimeService.startProcessInstanceByKey("DynamicCallActivity", vars1);
+
+    Map<String, Object> vars2 = new HashMap<String, Object>();
+    vars2.put("callProcess", "anotherUserTaskProcess");
+    runtimeService.startProcessInstanceByKey("DynamicCallActivity", vars2);
+
+    ProcessDefinition dynamicCallActivity = repositoryService.createProcessDefinitionQuery()
+        .processDefinitionKey("DynamicCallActivity")
+        .singleResult();
+
+    resource = new ProcessDefinitionResource(getProcessEngine().getName(), dynamicCallActivity.getId());
+
+    ProcessDefinition userTaskProcess = repositoryService.createProcessDefinitionQuery()
+        .processDefinitionKey("userTaskProcess")
+        .singleResult();
+
+    ProcessDefinition anotherUserTaskProcess = repositoryService.createProcessDefinitionQuery()
+        .processDefinitionKey("anotherUserTaskProcess")
+        .singleResult();
+
+    ProcessDefinitionQueryDto queryParameter = new ProcessDefinitionQueryDto();
+
+    List<ProcessDefinitionDto> result = resource.queryCalledProcessDefinitions(queryParameter);
+    assertThat(result).isNotEmpty();
+    assertThat(result).hasSize(2);
+
+    ProcessDefinition compareWith = null;
+    for (ProcessDefinitionDto dto : result) {
+      String id = dto.getId();
+      if (id.equals(userTaskProcess.getId())) {
+        compareWith = userTaskProcess;
+      } else if (id.equals(anotherUserTaskProcess.getId())) {
+        compareWith = anotherUserTaskProcess;
+      } else {
+        Assert.fail("Unexpected process definition: " + id);
+      }
+
+      assertThat(dto.getId()).isEqualTo(compareWith.getId());
+      assertThat(dto.getKey()).isEqualTo(compareWith.getKey());
+      assertThat(dto.getName()).isEqualTo(compareWith.getName());
+      assertThat(dto.getVersion()).isEqualTo(compareWith.getVersion());
+      assertThat(dto.getCalledFromActivityIds()).hasSize(1);
+
+      String calledFrom = dto.getCalledFromActivityIds().get(0);
+
+      assertThat(calledFrom).isEqualTo("dynamicCallActivity");
+    }
+  }
+
+  @Test
+  @Deployment(resources = {
+      "processes/user-task-process.bpmn",
+      "processes/calling-user-task-process.bpmn",
+      "processes/nested-calling-user-task-process.bpmn"
+    })
+  public void testCalledProcessDefinitionQueryBySuperProcessDefinitionId() {
+    ProcessInstance processInstance = runtimeService.startProcessInstanceByKey("NestedCallingUserTaskProcess");
+
+    ProcessDefinition callingUserTaskProcess = repositoryService
+        .createProcessDefinitionQuery()
+        .processDefinitionKey("CallingUserTaskProcess")
+        .singleResult();
+
+    ProcessDefinition userTaskProcess = repositoryService
+        .createProcessDefinitionQuery()
+        .processDefinitionKey("userTaskProcess")
+        .singleResult();
+
+    resource = new ProcessDefinitionResource(getProcessEngine().getName(), callingUserTaskProcess.getId());
+    ProcessDefinitionQueryDto queryParameter = new ProcessDefinitionQueryDto();
+    queryParameter.setSuperProcessDefinitionId(processInstance.getProcessDefinitionId());
+
+    List<ProcessDefinitionDto> result = resource.queryCalledProcessDefinitions(queryParameter);
+    assertThat(result).isNotEmpty();
+    assertThat(result).hasSize(1);
+
+    ProcessDefinitionDto dto = result.get(0);
+
+    assertThat(dto.getId()).isEqualTo(userTaskProcess.getId());
+    assertThat(dto.getKey()).isEqualTo(userTaskProcess.getKey());
+    assertThat(dto.getName()).isEqualTo(userTaskProcess.getName());
+    assertThat(dto.getVersion()).isEqualTo(userTaskProcess.getVersion());
+    assertThat(dto.getCalledFromActivityIds()).hasSize(1);
+
+    String calledFrom = dto.getCalledFromActivityIds().get(0);
+
+    assertThat(calledFrom).isEqualTo("CallActivity_1");
+  }
+
+  @Test
+  @Deployment(resources = {
+    "processes/user-task-process.bpmn",
+    "processes/another-user-task-process.bpmn",
+    "processes/two-parallel-call-activities-calling-different-process.bpmn"
+  })
+  public void testCalledProcessDefinitionQueryByActivityId() {
+    ProcessInstance processInstance = runtimeService.startProcessInstanceByKey("TwoParallelCallActivitiesCallingDifferentProcess");
+    resource = new ProcessDefinitionResource(getProcessEngine().getName(), processInstance.getProcessDefinitionId());
+
+    ProcessDefinition userTaskProcess = repositoryService.createProcessDefinitionQuery()
+        .processDefinitionKey("userTaskProcess")
+        .singleResult();
+
+    ProcessDefinition anotherUserTaskProcess = repositoryService.createProcessDefinitionQuery()
+        .processDefinitionKey("anotherUserTaskProcess")
+        .singleResult();
+
+    ProcessDefinitionQueryDto queryParameter1 = new ProcessDefinitionQueryDto();
+    String[] activityIds1 = {"firstCallActivity"};
+    queryParameter1.setActivityIdIn(activityIds1);
+
+    List<ProcessDefinitionDto> result1 = resource.queryCalledProcessDefinitions(queryParameter1);
+    assertThat(result1).isNotEmpty();
+    assertThat(result1).hasSize(1);
+
+    ProcessDefinitionDto dto1 = result1.get(0);
+
+    assertThat(dto1.getId()).isEqualTo(userTaskProcess.getId());
+    assertThat(dto1.getKey()).isEqualTo(userTaskProcess.getKey());
+    assertThat(dto1.getName()).isEqualTo(userTaskProcess.getName());
+    assertThat(dto1.getVersion()).isEqualTo(userTaskProcess.getVersion());
+    assertThat(dto1.getCalledFromActivityIds()).hasSize(1);
+
+    String calledFrom1 = dto1.getCalledFromActivityIds().get(0);
+
+    assertThat(calledFrom1).isEqualTo("firstCallActivity");
+
+    ProcessDefinitionQueryDto queryParameter2 = new ProcessDefinitionQueryDto();
+    String[] activityIds2 = {"secondCallActivity"};
+    queryParameter2.setActivityIdIn(activityIds2);
+
+    List<ProcessDefinitionDto> result2 = resource.queryCalledProcessDefinitions(queryParameter2);
+    assertThat(result2).isNotEmpty();
+    assertThat(result2).hasSize(1);
+
+    ProcessDefinitionDto dto2 = result2.get(0);
+
+    assertThat(dto2.getId()).isEqualTo(anotherUserTaskProcess.getId());
+    assertThat(dto2.getKey()).isEqualTo(anotherUserTaskProcess.getKey());
+    assertThat(dto2.getName()).isEqualTo(anotherUserTaskProcess.getName());
+    assertThat(dto2.getVersion()).isEqualTo(anotherUserTaskProcess.getVersion());
+    assertThat(dto2.getCalledFromActivityIds()).hasSize(1);
+
+    String calledFrom2 = dto2.getCalledFromActivityIds().get(0);
+
+    assertThat(calledFrom2).isEqualTo("secondCallActivity");
+
+    ProcessDefinitionQueryDto queryParameter3 = new ProcessDefinitionQueryDto();
+    String[] activityIds3 = {"firstCallActivity", "secondCallActivity"};
+    queryParameter3.setActivityIdIn(activityIds3);
+
+    List<ProcessDefinitionDto> result3 = resource.queryCalledProcessDefinitions(queryParameter3);
+    assertThat(result3).isNotEmpty();
+    assertThat(result3).hasSize(2);
+
+  }
+
+}