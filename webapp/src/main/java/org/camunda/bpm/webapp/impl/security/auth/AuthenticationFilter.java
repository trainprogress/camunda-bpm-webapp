--- conflicted
+++ resolved
@@ -37,11 +37,7 @@
  * by application parts not having access to the current session.</p>
  *
  * @author Daniel Meyer
-<<<<<<< HEAD
- *
-=======
  * @author nico.rehwaldt
->>>>>>> c0635c82
  */
 public class AuthenticationFilter implements Filter {
 
@@ -52,10 +48,6 @@
   public void doFilter(final ServletRequest request, final ServletResponse response, final FilterChain chain) throws IOException, ServletException {
 
     final HttpServletRequest req = (HttpServletRequest) request;
-<<<<<<< HEAD
-    final StatusAwareServletResponse resp = new StatusAwareServletResponse((HttpServletResponse) response);
-=======
->>>>>>> c0635c82
 
     // get authentication from session
     Authentications authentications = Authentications.getFromSession(req.getSession());
@@ -74,13 +66,6 @@
         }
       }, authentications);
     } finally {
-<<<<<<< HEAD
-      if(resp.getStatus() == 401) {
-        // update cookie
-        AuthenticationCookie.updateCookie(resp, req.getSession());
-      }
-=======
->>>>>>> c0635c82
       Authentications.clearCurrent();
       Authentications.updateSession(req.getSession(), authentications);
     }
@@ -96,10 +81,7 @@
         if (authentication instanceof UserAuthentication) {
           groupIds = ((UserAuthentication) authentication).getGroupIds();
         }
-<<<<<<< HEAD
-=======
 
->>>>>>> c0635c82
         processEngine.getIdentityService().setAuthentication(identityId, groupIds);
       }
     }
